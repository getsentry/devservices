from __future__ import annotations

import concurrent.futures
import os
import subprocess
from argparse import _SubParsersAction
from argparse import ArgumentParser
from argparse import Namespace

from sentry_sdk import capture_exception
from sentry_sdk import set_context
from sentry_sdk import start_span

from devservices.constants import CONFIG_FILE_NAME
from devservices.constants import DEPENDENCY_CONFIG_VERSION
from devservices.constants import DependencyType
from devservices.constants import DEVSERVICES_DEPENDENCIES_CACHE_DIR
from devservices.constants import DEVSERVICES_DEPENDENCIES_CACHE_DIR_KEY
from devservices.constants import DEVSERVICES_DIR_NAME
from devservices.constants import PROGRAMS_CONF_FILE_NAME
from devservices.exceptions import ConfigError
from devservices.exceptions import ConfigNotFoundError
from devservices.exceptions import ContainerHealthcheckFailedError
from devservices.exceptions import DependencyError
from devservices.exceptions import DockerComposeError
from devservices.exceptions import ModeDoesNotExistError
from devservices.exceptions import ServiceNotFoundError
from devservices.exceptions import SupervisorConfigError
from devservices.exceptions import SupervisorError
from devservices.utils.console import Console
from devservices.utils.console import Status
from devservices.utils.dependencies import construct_dependency_graph
from devservices.utils.dependencies import DependencyNode
from devservices.utils.dependencies import install_and_verify_dependencies
from devservices.utils.dependencies import InstalledRemoteDependency
from devservices.utils.docker import check_all_containers_healthy
from devservices.utils.docker_compose import DockerComposeCommand
from devservices.utils.docker_compose import get_container_names_for_project
from devservices.utils.docker_compose import get_docker_compose_commands_to_run
from devservices.utils.docker_compose import run_cmd
from devservices.utils.services import find_matching_service
from devservices.utils.services import Service
from devservices.utils.state import ServiceRuntime
from devservices.utils.state import State
from devservices.utils.state import StateTables
from devservices.utils.supervisor import SupervisorManager


def add_parser(subparsers: _SubParsersAction[ArgumentParser]) -> None:
    parser = subparsers.add_parser("up", help="Bring up a service and its dependencies")
    parser.add_argument(
        "service_name", help="Name of the service to bring up", nargs="?", default=None
    )
    parser.add_argument(
        "--debug",
        help="Enable debug mode",
        action="store_true",
        default=False,
    )
    parser.add_argument(
        "--mode",
        help="Mode to use for the service",
        default="default",
    )
    parser.add_argument(
        "--exclude-local",
        help="Exclude dependencies with local runtime from being started",
        action="store_true",
        default=False,
    )
    parser.set_defaults(func=up)


def up(args: Namespace, existing_status: Status | None = None) -> None:
    """Bring up a service and its dependencies."""
    console = Console()
    service_name = args.service_name
    try:
        service = find_matching_service(service_name)
    except ConfigNotFoundError as e:
        capture_exception(e, level="info")
        console.failure(
            f"{str(e)}. Please specify a service (i.e. `devservices up sentry`) or run the command from a directory with a devservices configuration."
        )
        exit(1)
    except ConfigError as e:
        capture_exception(e)
        console.failure(str(e))
        exit(1)
    except ServiceNotFoundError as e:
        console.failure(str(e))
        exit(1)

    modes = service.config.modes
    mode = args.mode
    exclude_local = getattr(args, "exclude_local", False)

    state = State()

    with Status(
        lambda: (
            console.warning(f"Starting '{service.name}' in mode: '{mode}'")
            if existing_status is None
            else existing_status.warning(f"Starting '{service.name}' in mode: '{mode}'")
        ),
        lambda: (
            console.success(f"{service.name} started")
            if existing_status is None
            else existing_status.success(f"{service.name} started")
        ),
    ) as status:
        local_runtime_dependency_names = set()
        with start_span(
            op="service.dependencies.check", name="Check local runtime dependencies"
        ) as span:
            services_with_local_runtime = state.get_services_by_runtime(
                ServiceRuntime.LOCAL
            )
            for service_with_local_runtime in services_with_local_runtime:
                if (
                    mode in modes
                    and service_with_local_runtime != service.name
                    and service_with_local_runtime in modes[mode]
                ):
                    local_runtime_dependency_names.add(service_with_local_runtime)
                    if exclude_local:
                        status.warning(
                            f"Skipping '{service_with_local_runtime}' as it is set to run locally"
                        )
            span.set_data("service_name", service.name)
            span.set_data("mode", mode)
            span.set_data(
                "local_runtime_dependency_count", len(local_runtime_dependency_names)
            )
            span.set_data(
                "local_runtime_dependency_names", local_runtime_dependency_names
            )

        context_name = f"local_runtime_dependencies.{service.name}"
        set_context(
            context_name,
            {
                "service_name": service.name,
                "mode": mode,
                "exclude_local": exclude_local,
                "count": len(local_runtime_dependency_names),
                "names": list(local_runtime_dependency_names),
            },
        )

        remote_dependencies = _install_service_dependencies(service, mode, status)
        _create_devservices_network()
        # Add the service to the starting services table
        state.update_service_entry(service.name, mode, StateTables.STARTING_SERVICES)
        mode_dependencies = modes[mode]
        for service_with_local_runtime in services_with_local_runtime:
            if (
                service_with_local_runtime
                in [dep.service_name for dep in remote_dependencies]
                and service_with_local_runtime not in local_runtime_dependency_names
            ):
                local_runtime_dependency_names.add(service_with_local_runtime)
                if exclude_local:
                    status.warning(
                        f"Skipping '{service_with_local_runtime}' as it is set to run locally"
                    )
        # We want to ignore any dependencies that are set to run locally
        mode_dependencies = [
            dep for dep in mode_dependencies if dep not in services_with_local_runtime
        ]

        supervisor_programs = [
            dep
            for dep in mode_dependencies
            if dep in service.config.dependencies
            and service.config.dependencies[dep].dependency_type
            == DependencyType.SUPERVISOR
        ]

        remote_dependencies = {
            dep
            for dep in remote_dependencies
            if dep.service_name not in services_with_local_runtime
        }
        if not exclude_local and len(local_runtime_dependency_names) > 0:
            status.warning("Starting dependencies with local runtimes...")
            for local_runtime_dependency_name in local_runtime_dependency_names:
                up(
                    Namespace(
                        service_name=local_runtime_dependency_name,
                        mode="default",  # We intentionally don't use the mode from the parent command here
                        exclude_local=True,  # TODO: This should be False (or maybe whatever the parent command is set to)
                    ),
                    status,
                )
            status.warning(f"Continuing with service '{service.name}'")
<<<<<<< HEAD
        try:
            bring_up_docker_compose_services(
                service, [mode], remote_dependencies, mode_dependencies, status
            )
        except DockerComposeError as dce:
            capture_exception(dce, level="info")
            status.failure(f"Failed to start {service.name}: {dce.stderr}")
            exit(1)
    try:
        bring_up_supervisor_programs(service, supervisor_programs, status)
    except SupervisorError as se:
        status.failure(str(se))
        exit(1)
=======
        with start_span(
            op="service.containers.start", name="Start service containers"
        ) as span:
            span.set_data("service_name", service.name)
            span.set_data("mode", mode)
            span.set_data("exclude_local", exclude_local)
            try:
                _up(service, [mode], remote_dependencies, mode_dependencies, status)
            except DockerComposeError as dce:
                capture_exception(dce, level="info")
                status.failure(f"Failed to start {service.name}: {dce.stderr}")
                exit(1)
    # TODO: We should factor in healthchecks here before marking service as running
>>>>>>> 4a55fa5b
    state.remove_service_entry(service.name, StateTables.STARTING_SERVICES)
    state.update_service_entry(service.name, mode, StateTables.STARTED_SERVICES)


def _install_service_dependencies(
    service: Service, mode: str, status: Status
) -> set[InstalledRemoteDependency]:
    with start_span(
        op="service.dependencies.install", name="Install dependencies"
    ) as span:
        status.info("Retrieving dependencies")
        span.set_data("service_name", service.name)
        span.set_data("mode", mode)
        try:
            remote_dependencies = install_and_verify_dependencies(
                service, force_update_dependencies=True, modes=[mode]
            )
            span.set_data("remote_dependency_count", len(remote_dependencies))
            return remote_dependencies
        except DependencyError as de:
            capture_exception(de)
            status.failure(
                f"{str(de)}. If this error persists, try running `devservices purge`"
            )
            exit(1)
        except ModeDoesNotExistError as mde:
            status.failure(str(mde))
            exit(1)


def _create_devservices_network() -> None:
    with start_span(
        op="service.network.create", name="Create devservices network"
    ) as span:
        try:
            subprocess.run(
                ["docker", "network", "create", "devservices"],
                stdout=subprocess.DEVNULL,
                stderr=subprocess.DEVNULL,
                check=True,
            )
            span.set_data("network_created", True)
        except subprocess.CalledProcessError:
            # Network already exists, ignore the error
            span.set_data("network_created", False)


def _pull_dependency_images(
    cmd: DockerComposeCommand, current_env: dict[str, str], status: Status
) -> None:
    with start_span(op="service.images.pull", name="Pull dependency images") as span:
        span.set_data("command", cmd.full_command)
        run_cmd(cmd.full_command, current_env, retries=4)
        for dependency in cmd.services:
            status.info(f"Pulled image for {dependency}")


def _bring_up_dependency(
    cmd: DockerComposeCommand, current_env: dict[str, str], status: Status
) -> None:
    with start_span(
        op="service.containers.up", name="Bring up dependency containers"
    ) as span:
        span.set_data("command", cmd.full_command)
        span.set_data("services", cmd.services)
        for dependency in cmd.services:
            status.info(f"Starting {dependency}")
        run_cmd(cmd.full_command, current_env)


def bring_up_docker_compose_services(
    service: Service,
    modes: list[str],
    remote_dependencies: set[InstalledRemoteDependency],
    mode_dependencies: list[str],
    status: Status,
) -> None:
    relative_local_dependency_directory = os.path.relpath(
        os.path.join(DEVSERVICES_DEPENDENCIES_CACHE_DIR, DEPENDENCY_CONFIG_VERSION),
        service.repo_path,
    )
    service_config_file_path = os.path.join(
        service.repo_path, DEVSERVICES_DIR_NAME, CONFIG_FILE_NAME
    )
    # Set the environment variable for the local dependencies directory to be used by docker compose
    current_env = os.environ.copy()
    current_env[
        DEVSERVICES_DEPENDENCIES_CACHE_DIR_KEY
    ] = relative_local_dependency_directory
    dependency_graph = construct_dependency_graph(service, modes=modes)
    starting_order = dependency_graph.get_starting_order()
    sorted_remote_dependencies = sorted(
        remote_dependencies,
        key=lambda dep: starting_order.index(
            DependencyNode(
                name=dep.service_name, dependency_type=DependencyType.SERVICE
            )
        ),
    )

    # Pull all images in parallel
    status.info("Pulling images")
    pull_commands = get_docker_compose_commands_to_run(
        service=service,
        remote_dependencies=sorted_remote_dependencies,
        current_env=current_env,
        command="pull",
        options=[],
        service_config_file_path=service_config_file_path,
        mode_dependencies=mode_dependencies,
    )

    with concurrent.futures.ThreadPoolExecutor() as pull_dependency_executor:
        futures = [
            pull_dependency_executor.submit(
                _pull_dependency_images, cmd, current_env, status
            )
            for cmd in pull_commands
        ]
        for future in concurrent.futures.as_completed(futures):
            _ = future.result()

    # Bring up all necessary containers
    up_commands = get_docker_compose_commands_to_run(
        service=service,
        remote_dependencies=sorted_remote_dependencies,
        current_env=current_env,
        command="up",
        options=["-d"],
        service_config_file_path=service_config_file_path,
        mode_dependencies=mode_dependencies,
    )

    containers_to_check = []
    with concurrent.futures.ThreadPoolExecutor() as up_dependency_executor:
        futures = [
            up_dependency_executor.submit(
                _bring_up_dependency, cmd, current_env, status
            )
            for cmd in up_commands
        ]
        for future in concurrent.futures.as_completed(futures):
            _ = future.result()

    for cmd in up_commands:
        try:
            container_names = get_container_names_for_project(
                cmd.project_name, cmd.config_path, cmd.services
            )
            containers_to_check.extend(container_names)
        except DockerComposeError as dce:
            status.failure(
                f"Failed to get containers to healthcheck for {cmd.project_name}: {dce.stderr}"
            )
            exit(1)
    try:
        check_all_containers_healthy(status, containers_to_check)
    except ContainerHealthcheckFailedError as e:
        status.failure(str(e))
<<<<<<< HEAD
        exit(1)


def bring_up_supervisor_programs(
    service: Service, supervisor_programs: list[str], status: Status
) -> None:
    if len(supervisor_programs) == 0:
        return
    if not os.path.samefile(os.getcwd(), service.repo_path):
        status.warning(
            f"Cannot bring up supervisor programs from outside the service repository. Please run the command from the service repository ({service.repo_path})"
        )
        return
    programs_config_path = os.path.join(
        service.repo_path, f"{DEVSERVICES_DIR_NAME}/{PROGRAMS_CONF_FILE_NAME}"
    )
    if not os.path.exists(programs_config_path):
        raise SupervisorConfigError(
            f"No programs.conf file found in {programs_config_path}."
        )
    manager = SupervisorManager(
        programs_config_path,
        service_name=service.name,
    )

    status.info("Starting supervisor daemon")
    manager.start_supervisor_daemon()

    for program in supervisor_programs:
        status.info(f"Starting {program}")
        manager.start_process(program)


def _create_devservices_network() -> None:
    subprocess.run(
        ["docker", "network", "create", "devservices"],
        stdout=subprocess.DEVNULL,
        stderr=subprocess.DEVNULL,
        check=True,
    )
=======
        exit(1)
>>>>>>> 4a55fa5b
<|MERGE_RESOLUTION|>--- conflicted
+++ resolved
@@ -194,21 +194,6 @@
                     status,
                 )
             status.warning(f"Continuing with service '{service.name}'")
-<<<<<<< HEAD
-        try:
-            bring_up_docker_compose_services(
-                service, [mode], remote_dependencies, mode_dependencies, status
-            )
-        except DockerComposeError as dce:
-            capture_exception(dce, level="info")
-            status.failure(f"Failed to start {service.name}: {dce.stderr}")
-            exit(1)
-    try:
-        bring_up_supervisor_programs(service, supervisor_programs, status)
-    except SupervisorError as se:
-        status.failure(str(se))
-        exit(1)
-=======
         with start_span(
             op="service.containers.start", name="Start service containers"
         ) as span:
@@ -216,13 +201,24 @@
             span.set_data("mode", mode)
             span.set_data("exclude_local", exclude_local)
             try:
-                _up(service, [mode], remote_dependencies, mode_dependencies, status)
+                bring_up_docker_compose_services(
+                    service, [mode], remote_dependencies, mode_dependencies, status
+                )
             except DockerComposeError as dce:
                 capture_exception(dce, level="info")
                 status.failure(f"Failed to start {service.name}: {dce.stderr}")
                 exit(1)
-    # TODO: We should factor in healthchecks here before marking service as running
->>>>>>> 4a55fa5b
+        with start_span(
+            op="service.supervisor.start", name="Start supervisor programs"
+        ) as span:
+            span.set_data("service_name", service.name)
+            span.set_data("supervisor_programs", supervisor_programs)
+        try:
+            bring_up_supervisor_programs(service, supervisor_programs, status)
+        except SupervisorError as se:
+            status.failure(str(se))
+            exit(1)
+
     state.remove_service_entry(service.name, StateTables.STARTING_SERVICES)
     state.update_service_entry(service.name, mode, StateTables.STARTED_SERVICES)
 
@@ -382,7 +378,6 @@
         check_all_containers_healthy(status, containers_to_check)
     except ContainerHealthcheckFailedError as e:
         status.failure(str(e))
-<<<<<<< HEAD
         exit(1)
 
 
@@ -413,16 +408,4 @@
 
     for program in supervisor_programs:
         status.info(f"Starting {program}")
-        manager.start_process(program)
-
-
-def _create_devservices_network() -> None:
-    subprocess.run(
-        ["docker", "network", "create", "devservices"],
-        stdout=subprocess.DEVNULL,
-        stderr=subprocess.DEVNULL,
-        check=True,
-    )
-=======
-        exit(1)
->>>>>>> 4a55fa5b
+        manager.start_process(program)