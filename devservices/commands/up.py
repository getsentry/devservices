--- conflicted
+++ resolved
@@ -25,10 +25,6 @@
 from devservices.exceptions import DockerComposeError
 from devservices.exceptions import ModeDoesNotExistError
 from devservices.exceptions import ServiceNotFoundError
-<<<<<<< HEAD
-from devservices.exceptions import SupervisorConfigError
-=======
->>>>>>> 65db01d5
 from devservices.exceptions import SupervisorError
 from devservices.utils.console import Console
 from devservices.utils.console import Status
@@ -197,21 +193,6 @@
                     status,
                 )
             status.warning(f"Continuing with service '{service.name}'")
-<<<<<<< HEAD
-        try:
-            bring_up_docker_compose_services(
-                service, [mode], remote_dependencies, mode_dependencies, status
-            )
-        except DockerComposeError as dce:
-            capture_exception(dce, level="info")
-            status.failure(f"Failed to start {service.name}: {dce.stderr}")
-            exit(1)
-    try:
-        bring_up_supervisor_programs(supervisor_programs, service, status)
-    except SupervisorError as se:
-        status.failure(str(se))
-        exit(1)
-=======
         with start_span(
             op="service.containers.start", name="Start service containers"
         ) as span:
@@ -238,7 +219,6 @@
                 status.failure(str(se))
                 exit(1)
 
->>>>>>> 65db01d5
     state.remove_service_entry(service.name, StateTables.STARTING_SERVICES)
     state.update_service_entry(service.name, mode, StateTables.STARTED_SERVICES)
 
@@ -402,11 +382,7 @@
 
 
 def bring_up_supervisor_programs(
-<<<<<<< HEAD
-    supervisor_programs: list[str], service: Service, status: Status
-=======
     service: Service, supervisor_programs: list[str], status: Status
->>>>>>> 65db01d5
 ) -> None:
     if len(supervisor_programs) == 0:
         return
@@ -418,14 +394,7 @@
     programs_config_path = os.path.join(
         service.repo_path, f"{DEVSERVICES_DIR_NAME}/{PROGRAMS_CONF_FILE_NAME}"
     )
-<<<<<<< HEAD
-    if not os.path.exists(programs_config_path):
-        raise SupervisorConfigError(
-            f"No programs.conf file found in {programs_config_path}."
-        )
-=======
-
->>>>>>> 65db01d5
+
     manager = SupervisorManager(
         programs_config_path,
         service_name=service.name,
@@ -436,17 +405,4 @@
 
     for program in supervisor_programs:
         status.info(f"Starting {program}")
-<<<<<<< HEAD
-        manager.start_process(program)
-
-
-def _create_devservices_network() -> None:
-    subprocess.run(
-        ["docker", "network", "create", "devservices"],
-        stdout=subprocess.DEVNULL,
-        stderr=subprocess.DEVNULL,
-        check=True,
-    )
-=======
-        manager.start_process(program)
->>>>>>> 65db01d5
+        manager.start_process(program)