--- conflicted
+++ resolved
@@ -406,11 +406,6 @@
     """Generate status details for supervisor dependencies."""
     output = [f"{indentation}{Color.BOLD}{dependency.name}{Color.RESET}:"]
 
-<<<<<<< HEAD
-    # Find the specific process in the status list
-    process_info = None
-=======
->>>>>>> 8507f0c4
     process_info = process_statuses.get(dependency.name)
 
     if process_info is None:
