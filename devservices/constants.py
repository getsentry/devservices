--- conflicted
+++ resolved
@@ -38,15 +38,12 @@
     DEVSERVICES_CACHE_DIR, "latest_version.txt"
 )
 DEVSERVICES_LATEST_VERSION_CACHE_TTL = timedelta(minutes=15)
-<<<<<<< HEAD
 HEALTHCHECK_TIMEOUT = 30
 HEALTHCHECK_INTERVAL = 5
-=======
 
 
 class DockerComposeCommand(NamedTuple):
     full_command: list[str]
     project_name: str
     config_path: str
-    services: list[str]
->>>>>>> a2d0b514
+    services: list[str]