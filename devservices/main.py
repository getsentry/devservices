--- conflicted
+++ resolved
@@ -148,11 +148,8 @@
     logs.add_parser(subparsers)
     update.add_parser(subparsers)
     purge.add_parser(subparsers)
-<<<<<<< HEAD
+    toggle.add_parser(subparsers)
     reset.add_parser(subparsers)
-=======
-    toggle.add_parser(subparsers)
->>>>>>> b35aa557
 
     args = parser.parse_args()
 
