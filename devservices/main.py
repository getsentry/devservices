from __future__ import annotations

import argparse
import atexit
import getpass
import logging
import os
import platform
from importlib import metadata

from sentry_sdk import capture_exception
from sentry_sdk import flush
from sentry_sdk import init
from sentry_sdk import set_context
from sentry_sdk import set_tag
from sentry_sdk import set_user
from sentry_sdk import start_transaction
from sentry_sdk.integrations.argv import ArgvIntegration
from sentry_sdk.types import Event
from sentry_sdk.types import Hint

from devservices.commands import down
from devservices.commands import list_dependencies
from devservices.commands import list_services
from devservices.commands import logs
from devservices.commands import purge
<<<<<<< HEAD
from devservices.commands import reset
=======
from devservices.commands import serve
>>>>>>> 2b4f927a
from devservices.commands import status
from devservices.commands import toggle
from devservices.commands import up
from devservices.commands import update
from devservices.constants import LOGGER_NAME
from devservices.exceptions import DockerComposeInstallationError
from devservices.exceptions import DockerDaemonNotRunningError
from devservices.exceptions import GitError
from devservices.utils.console import Console
from devservices.utils.docker_compose import check_docker_compose_version
from devservices.utils.git import get_git_version

sentry_environment = (
    "development" if os.environ.get("IS_DEV", default="0") == "1" else "production"
)
if os.environ.get("CI", default="false") == "true":
    sentry_environment = "CI"

disable_sentry = os.environ.get("DEVSERVICES_DISABLE_SENTRY", default="0") == "1"
logging.basicConfig(level=logging.INFO)
current_version = metadata.version("devservices")

error_trace_ids = set()


def before_send_error(event: Event, hint: Hint) -> Event:
    """Gets the trace_id from the errors we care about.

    This function is used as a before_send callback for Sentry to track error trace IDs.
    It adds the trace_id to error_trace_ids set for non-info level events.
    """
    if event["level"] != "info":
        error_trace_ids.add(event["contexts"]["trace"]["trace_id"])
    return event


def before_send_transaction(event: Event, hint: Hint) -> Event:
    """Manually sets the status of a transaction.

    This function is used as a before_send_transaction callback for Sentry to mark transaction status
    as unknown if they don't correspond to errors we care about.
    """
    if event["contexts"]["trace"]["trace_id"] not in error_trace_ids:
        event["contexts"]["trace"]["status"] = "unknown"
    return event


if not disable_sentry:
    init(
        dsn="https://56470da7302c16e83141f62f88e46449@o1.ingest.us.sentry.io/4507946704961536",
        traces_sample_rate=1.0,
        profiles_sample_rate=1.0,
        enable_tracing=True,
        integrations=[ArgvIntegration()],
        environment=sentry_environment,
        before_send=before_send_error,
        before_send_transaction=before_send_transaction,
        release=current_version,
    )
    username = getpass.getuser()
    set_user({"username": username})
    set_tag("user_platform", platform.platform())
    if sentry_environment == "CI":
        set_context(
            "github",
            {
                "github_action": os.environ.get("GITHUB_ACTION"),
                "github_action_path": os.environ.get("GITHUB_ACTION_PATH"),
                "github_repository": os.environ.get("GITHUB_REPOSITORY"),
                "github_ref_name": os.environ.get("GITHUB_REF_NAME"),
                "github_run_id": os.environ.get("GITHUB_RUN_ID"),
                "github_url": f"{os.environ.get('GITHUB_SERVER_URL')}/{os.environ.get('GITHUB_REPOSITORY')}/actions/runs/{os.environ.get('GITHUB_RUN_ID')}",
                "github_run_attempt": os.environ.get("GITHUB_RUN_ATTEMPT"),
                "github_workflow": os.environ.get("GITHUB_WORKFLOW"),
                "github_workflow_run_id": os.environ.get("GITHUB_WORKFLOW_RUN_ID"),
                "github_sha": os.environ.get("GITHUB_SHA"),
            },
        )
    try:
        git_version = get_git_version()
        set_tag("git_version", git_version)
    except GitError as e:
        capture_exception(e, level="info")
        logging.debug("Failed to get git version: %s", e)
        set_tag("git_version", "unknown")


@atexit.register
def cleanup() -> None:
    flush()


def main() -> None:
    console = Console()
    set_tag("devservices_version", current_version)
    try:
        check_docker_compose_version()
    except DockerDaemonNotRunningError as e:
        capture_exception(e, level="info")
        console.failure(str(e))
        exit(1)
    except DockerComposeInstallationError as e:
        capture_exception(e, level="info")
        console.failure("Failed to ensure docker compose is installed and up-to-date")
        exit(1)
    parser = argparse.ArgumentParser(
        prog="devservices",
        description="CLI tool for managing service dependencies.",
        usage="devservices [-h] [--version] COMMAND ...",
    )
    parser.add_argument("--version", action="version", version=current_version)

    subparsers = parser.add_subparsers(dest="command", title="commands", metavar="")

    # Add subparsers for each command
    up.add_parser(subparsers)
    down.add_parser(subparsers)
    list_dependencies.add_parser(subparsers)
    list_services.add_parser(subparsers)
    status.add_parser(subparsers)
    logs.add_parser(subparsers)
    update.add_parser(subparsers)
    purge.add_parser(subparsers)
    serve.add_parser(subparsers)
    toggle.add_parser(subparsers)
    reset.add_parser(subparsers)

    args = parser.parse_args()

    # If the command has a debug flag, set the logger to debug
    if "debug" in args and args.debug:
        logger = logging.getLogger(LOGGER_NAME)
        logger.setLevel(logging.DEBUG)

    if args.command:
        # Call the appropriate function based on the command
        with start_transaction(op="command", name=args.command):
            args.func(args)
    else:
        parser.print_help()


if __name__ == "__main__":
    main()<|MERGE_RESOLUTION|>--- conflicted
+++ resolved
@@ -24,11 +24,8 @@
 from devservices.commands import list_services
 from devservices.commands import logs
 from devservices.commands import purge
-<<<<<<< HEAD
 from devservices.commands import reset
-=======
 from devservices.commands import serve
->>>>>>> 2b4f927a
 from devservices.commands import status
 from devservices.commands import toggle
 from devservices.commands import up
