--- conflicted
+++ resolved
@@ -3,13 +3,9 @@
 import os
 import re
 import subprocess
-<<<<<<< HEAD
-=======
-import tempfile
 from typing import cast
 
 from packaging import version
->>>>>>> 8f459274
 
 from devservices.constants import CONFIG_FILE_NAME
 from devservices.constants import DEVSERVICES_DIR_NAME
