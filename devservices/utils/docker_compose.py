--- conflicted
+++ resolved
@@ -3,23 +3,18 @@
 import os
 import re
 import subprocess
-<<<<<<< HEAD
+import tempfile
 from typing import cast
 
 from packaging import version
 
 from devservices.constants import CONFIG_FILE_NAME
 from devservices.constants import DEVSERVICES_DIR_NAME
-from devservices.constants import MINIMUM_DOCKER_COMPOSE_VERSION
-=======
-import tempfile
-
-from devservices.constants import CONFIG_FILE_NAME
-from devservices.constants import DEVSERVICES_DIR_NAME
 from devservices.constants import DEVSERVICES_LOCAL_DEPENDENCIES_DIR
 from devservices.constants import DEVSERVICES_LOCAL_DEPENDENCIES_DIR_KEY
->>>>>>> c3967295
+from devservices.constants import MINIMUM_DOCKER_COMPOSE_VERSION
 from devservices.exceptions import DockerComposeError
+from devservices.exceptions import DockerComposeVersionError
 from devservices.utils.dependencies import install_dependencies
 from devservices.utils.dependencies import verify_local_dependencies
 from devservices.utils.services import Service
@@ -36,19 +31,6 @@
             check=True,
         )
 
-        # Extract the version number from the output
-        version_output = result.stdout.strip()
-
-        # Use regex to find the version number
-        pattern = r"^(\d+\.\d+\.\d+)"
-
-        match = re.search(pattern, version_output)
-        if match:
-            # There is a chance that Any type is returned, so cast this
-            docker_compose_version = cast(str, match.group(1))
-        else:
-            docker_compose_version = None
-
     except subprocess.CalledProcessError as e:
         raise DockerComposeError(
             command=" ".join(cmd),
@@ -57,14 +39,27 @@
             stderr=e.stderr,
         )
 
+    # Extract the version number from the output
+    version_output = result.stdout.strip()
+
+    # Use regex to find the version number
+    pattern = r"^(\d+\.\d+\.\d+)"
+
+    match = re.search(pattern, version_output)
+    if match:
+        # There is a chance that Any type is returned, so cast this
+        docker_compose_version = cast(str, match.group(1))
+    else:
+        docker_compose_version = None
+
     if docker_compose_version is None:
-        print("Unable to detect docker compose version")
-        exit(1)
+        raise DockerComposeVersionError("Unable to detect docker compose version")
     elif version.parse(docker_compose_version) < version.parse(
         MINIMUM_DOCKER_COMPOSE_VERSION
     ):
-        print("Docker compose version unsupported, please upgrade to >= 2.21.0")
-        exit(1)
+        raise DockerComposeVersionError(
+            f"Docker compose version unsupported, please upgrade to >= {MINIMUM_DOCKER_COMPOSE_VERSION}"
+        )
 
 
 def run_docker_compose_command(
