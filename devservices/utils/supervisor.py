from __future__ import annotations

import configparser
import http.client
import os
import socket
import subprocess
import xmlrpc.client
from enum import IntEnum

from supervisor.options import ServerOptions

from devservices.constants import DEVSERVICES_SUPERVISOR_CONFIG_DIR
from devservices.exceptions import SupervisorConfigError
from devservices.exceptions import SupervisorConnectionError
from devservices.exceptions import SupervisorError
from devservices.exceptions import SupervisorProcessError
from devservices.utils.console import Console


class SupervisorProcessState(IntEnum):
    """
    Supervisor process states.

    https://supervisord.org/subprocess.html#process-states
    """

    STOPPED = 0
    STARTING = 10
    RUNNING = 20
    BACKOFF = 30
    STOPPING = 40
    EXITED = 100
    FATAL = 200
    UNKNOWN = 1000


class UnixSocketHTTPConnection(http.client.HTTPConnection):
    """HTTP connection over Unix sockets."""

    def __init__(self, path: str) -> None:
        super().__init__("localhost")
        self.unix_path = path

    def connect(self) -> None:
        self.sock = socket.socket(socket.AF_UNIX, socket.SOCK_STREAM)
        self.sock.connect(self.unix_path)


class UnixSocketTransport(xmlrpc.client.Transport):
    """Transport for XML-RPC over Unix sockets. Interfaces between the XML-RPC client and the HTTP connection over Unix sockets."""

    def __init__(self, socket_path: str) -> None:
        super().__init__()
        self.socket_path = socket_path

    def make_connection(
        self, host: str | tuple[str, dict[str, str]]
    ) -> UnixSocketHTTPConnection:
        return UnixSocketHTTPConnection(self.socket_path)


class SupervisorManager:
    def __init__(self, config_file_path: str, service_name: str) -> None:
        self.service_name = service_name
        if not os.path.exists(config_file_path):
            raise SupervisorConfigError(
                f"Config file {config_file_path} does not exist"
            )
        self.socket_path = os.path.join(
            DEVSERVICES_SUPERVISOR_CONFIG_DIR, f"{service_name}.sock"
        )
        self.config_file_path = self._extend_config_file(config_file_path)

    def _extend_config_file(self, config_file_path: str) -> str:
        """Extend the supervisor config file passed into devservices with configuration settings that should be abstracted from users."""

        config = configparser.ConfigParser()

        config.read(config_file_path)
        os.makedirs(DEVSERVICES_SUPERVISOR_CONFIG_DIR, exist_ok=True)

        # Set unix http server to use the socket path
        config["unix_http_server"] = {"file": self.socket_path}

        # Set generated pidfile to use service name
        config["supervisord"] = {
            "pidfile": os.path.join(
                DEVSERVICES_SUPERVISOR_CONFIG_DIR, f"{self.service_name}.pid"
            )
        }

        # Set supervisorctl to use the socket path
        config["supervisorctl"] = {"serverurl": f"unix://{self.socket_path}"}

        # Required by supervisor to work properly
        config["rpcinterface:supervisor"] = {
            "supervisor.rpcinterface_factory": "supervisor.rpcinterface:make_main_rpcinterface"
        }

        extended_config_file_path = os.path.join(
            DEVSERVICES_SUPERVISOR_CONFIG_DIR, f"{self.service_name}.processes.conf"
        )
        with open(extended_config_file_path, "w") as f:
            config.write(f)

        return extended_config_file_path

    def _get_rpc_client(self) -> xmlrpc.client.ServerProxy:
        """Get or create an XML-RPC client that connects to the supervisor daemon."""
        try:
            # The URI is not used, but is required arg by xmlrpc.client.ServerProxy
            return xmlrpc.client.ServerProxy(
                "http://localhost", transport=UnixSocketTransport(self.socket_path)
            )
        except xmlrpc.client.Fault as e:
            raise SupervisorConnectionError(
                f"Failed to connect to supervisor XML-RPC server: {e.faultString}"
            )
        except xmlrpc.client.ProtocolError as e:
            raise SupervisorConnectionError(
                f"Failed to connect to supervisor XML-RPC server: {e.errmsg}"
            )

    def _is_program_running(self, program_name: str) -> bool:
        try:
            client = self._get_rpc_client()
            process_info = client.supervisor.getProcessInfo(program_name)
            if not isinstance(process_info, dict):
                return False

            state = process_info.get("state")
            if not isinstance(state, int):
                return False
            return state == SupervisorProcessState.RUNNING
        except xmlrpc.client.Fault:
            # If we can't get the process info, assume it's not running
            return False

    def start_supervisor_daemon(self) -> None:
        try:
            subprocess.run(["supervisord", "-c", self.config_file_path], check=True)
        except subprocess.CalledProcessError as e:
            raise SupervisorError(f"Failed to start supervisor: {str(e)}")
        except FileNotFoundError:
            raise SupervisorError(
                "supervisord command not found. Is supervisor installed?"
            )

    def stop_supervisor_daemon(self) -> None:
        try:
            self._get_rpc_client().supervisor.shutdown()
        except xmlrpc.client.Fault as e:
            raise SupervisorError(f"Failed to stop supervisor: {e.faultString}")

<<<<<<< HEAD
    def start_process(self, process_name: str) -> None:
=======
    def start_program(self, program_name: str) -> None:
        if self._is_program_running(program_name):
            return
>>>>>>> 274f13aa
        try:
            self._get_rpc_client().supervisor.startProcess(process_name)
        except xmlrpc.client.Fault as e:
            raise SupervisorProcessError(
                f"Failed to start program {process_name}: {e.faultString}"
            )

<<<<<<< HEAD
    def stop_process(self, process_name: str) -> None:
=======
    def stop_program(self, program_name: str) -> None:
        if not self._is_program_running(program_name):
            return
>>>>>>> 274f13aa
        try:
            self._get_rpc_client().supervisor.stopProcess(process_name)
        except xmlrpc.client.Fault as e:
            raise SupervisorProcessError(
<<<<<<< HEAD
                f"Failed to stop program {process_name}: {e.faultString}"
            )
=======
                f"Failed to stop program {program_name}: {e.faultString}"
            )

    def get_program_command(self, program_name: str) -> str:
        opts = ServerOptions()
        opts.configfile = self.config_file_path
        opts.process_config()
        for group in opts.process_group_configs:
            for proc in group.process_configs:
                if proc.name == program_name and isinstance(proc.command, str):
                    return proc.command
        raise SupervisorConfigError(f"Program {program_name} not found in config")

    def tail_program_logs(self, program_name: str) -> None:
        if not self._is_program_running(program_name):
            console = Console()
            console.failure(f"Program {program_name} is not running")
            return

        try:
            # Use supervisorctl tail command
            subprocess.run(
                [
                    "supervisorctl",
                    "-c",
                    self.config_file_path,
                    "tail",
                    "-f",
                    program_name,
                ],
                check=True,
            )
        except subprocess.CalledProcessError as e:
            raise SupervisorError(f"Failed to tail logs for {program_name}: {str(e)}")
        except KeyboardInterrupt:
            pass
>>>>>>> 274f13aa
<|MERGE_RESOLUTION|>--- conflicted
+++ resolved
@@ -153,36 +153,24 @@
         except xmlrpc.client.Fault as e:
             raise SupervisorError(f"Failed to stop supervisor: {e.faultString}")
 
-<<<<<<< HEAD
-    def start_process(self, process_name: str) -> None:
-=======
-    def start_program(self, program_name: str) -> None:
-        if self._is_program_running(program_name):
+    def start_process(self, name: str) -> None:
+        if self._is_program_running(name):
             return
->>>>>>> 274f13aa
-        try:
-            self._get_rpc_client().supervisor.startProcess(process_name)
+        try:
+            self._get_rpc_client().supervisor.startProcess(name)
         except xmlrpc.client.Fault as e:
             raise SupervisorProcessError(
-                f"Failed to start program {process_name}: {e.faultString}"
-            )
-
-<<<<<<< HEAD
-    def stop_process(self, process_name: str) -> None:
-=======
-    def stop_program(self, program_name: str) -> None:
-        if not self._is_program_running(program_name):
+                f"Failed to start process {name}: {e.faultString}"
+            )
+
+    def stop_process(self, name: str) -> None:
+        if not self._is_program_running(name):
             return
->>>>>>> 274f13aa
-        try:
-            self._get_rpc_client().supervisor.stopProcess(process_name)
+        try:
+            self._get_rpc_client().supervisor.stopProcess(name)
         except xmlrpc.client.Fault as e:
             raise SupervisorProcessError(
-<<<<<<< HEAD
-                f"Failed to stop program {process_name}: {e.faultString}"
-            )
-=======
-                f"Failed to stop program {program_name}: {e.faultString}"
+                f"Failed to stop process {name}: {e.faultString}"
             )
 
     def get_program_command(self, program_name: str) -> str:
@@ -217,5 +205,4 @@
         except subprocess.CalledProcessError as e:
             raise SupervisorError(f"Failed to tail logs for {program_name}: {str(e)}")
         except KeyboardInterrupt:
-            pass
->>>>>>> 274f13aa
+            pass