--- conflicted
+++ resolved
@@ -173,7 +173,6 @@
                 f"Failed to stop program {program_name}: {e.faultString}"
             )
 
-<<<<<<< HEAD
     def get_program_command(self, program_name: str) -> str:
         opts = ServerOptions()
         opts.configfile = self.config_file_path
@@ -183,7 +182,7 @@
                 if proc.name == program_name and isinstance(proc.command, str):
                     return proc.command
         raise SupervisorConfigError(f"Program {program_name} not found in config")
-=======
+
     def tail_program_logs(self, program_name: str) -> None:
         if not self._is_program_running(program_name):
             console = Console()
@@ -206,5 +205,4 @@
         except subprocess.CalledProcessError as e:
             raise SupervisorError(f"Failed to tail logs for {program_name}: {str(e)}")
         except KeyboardInterrupt:
-            pass
->>>>>>> e8e28dee
+            pass