from __future__ import annotations

import configparser
import http.client
import os
import socket
import subprocess
import time
import xmlrpc.client
from enum import IntEnum

from sentry_sdk import capture_exception
from supervisor.options import ServerOptions

from devservices.constants import DEVSERVICES_SUPERVISOR_CONFIG_DIR
from devservices.constants import SUPERVISOR_TIMEOUT
from devservices.exceptions import SupervisorConfigError
from devservices.exceptions import SupervisorConnectionError
from devservices.exceptions import SupervisorError
from devservices.exceptions import SupervisorProcessError
from devservices.utils.console import Console


class SupervisorProcessState(IntEnum):
    """
    Supervisor process states.

    https://supervisord.org/subprocess.html#process-states
    """

    STOPPED = 0
    STARTING = 10
    RUNNING = 20
    BACKOFF = 30
    STOPPING = 40
    EXITED = 100
    FATAL = 200
    UNKNOWN = 1000


class SupervisorDaemonState(IntEnum):
    """
    Supervisor daemon states.

    https://supervisord.org/api.html#supervisor.rpcinterface.SupervisorNamespaceRPCInterface.getState
    """

    FATAL = 2
    RUNNING = 1
    RESTARTING = 0
    SHUTDOWN = -1


class UnixSocketHTTPConnection(http.client.HTTPConnection):
    """HTTP connection over Unix sockets."""

    def __init__(self, path: str) -> None:
        super().__init__("localhost")
        self.unix_path = path

    def connect(self) -> None:
        self.sock = socket.socket(socket.AF_UNIX, socket.SOCK_STREAM)
        self.sock.connect(self.unix_path)


class UnixSocketTransport(xmlrpc.client.Transport):
    """Transport for XML-RPC over Unix sockets. Interfaces between the XML-RPC client and the HTTP connection over Unix sockets."""

    def __init__(self, socket_path: str) -> None:
        super().__init__()
        self.socket_path = socket_path

    def make_connection(
        self, host: str | tuple[str, dict[str, str]]
    ) -> UnixSocketHTTPConnection:
        return UnixSocketHTTPConnection(self.socket_path)


class SupervisorManager:
    def __init__(self, config_file_path: str, service_name: str) -> None:
        self.service_name = service_name
        if not os.path.exists(config_file_path):
            raise SupervisorConfigError(
                f"Config file {config_file_path} does not exist"
            )
        self.socket_path = os.path.join(
            DEVSERVICES_SUPERVISOR_CONFIG_DIR, f"{service_name}.sock"
        )
        self.config_file_path = self._extend_config_file(config_file_path)

    def _extend_config_file(self, config_file_path: str) -> str:
        """Extend the supervisor config file passed into devservices with configuration settings that should be abstracted from users."""

        config = configparser.ConfigParser()

        config.read(config_file_path)
        os.makedirs(DEVSERVICES_SUPERVISOR_CONFIG_DIR, exist_ok=True)

        # Set unix http server to use the socket path
        config["unix_http_server"] = {"file": self.socket_path}

        # Set generated pidfile to use service name
        config["supervisord"] = {
            "pidfile": os.path.join(
                DEVSERVICES_SUPERVISOR_CONFIG_DIR, f"{self.service_name}.pid"
            )
        }

        # Set supervisorctl to use the socket path
        config["supervisorctl"] = {"serverurl": f"unix://{self.socket_path}"}

        # Required by supervisor to work properly
        config["rpcinterface:supervisor"] = {
            "supervisor.rpcinterface_factory": "supervisor.rpcinterface:make_main_rpcinterface"
        }

        extended_config_file_path = os.path.join(
            DEVSERVICES_SUPERVISOR_CONFIG_DIR, f"{self.service_name}.processes.conf"
        )
        with open(extended_config_file_path, "w") as f:
            config.write(f)

        return extended_config_file_path

    def _get_rpc_client(self) -> xmlrpc.client.ServerProxy:
        """Get or create an XML-RPC client that connects to the supervisor daemon."""
        try:
            # The URI is not used, but is required arg by xmlrpc.client.ServerProxy
            return xmlrpc.client.ServerProxy(
                "http://localhost", transport=UnixSocketTransport(self.socket_path)
            )
        except xmlrpc.client.Fault as e:
            raise SupervisorConnectionError(
                f"Failed to connect to supervisor XML-RPC server: {e.faultString}"
            )
        except xmlrpc.client.ProtocolError as e:
            raise SupervisorConnectionError(
                f"Failed to connect to supervisor XML-RPC server: {e.errmsg}"
            )

    def _is_program_running(self, program_name: str) -> bool:
        try:
            client = self._get_rpc_client()
            process_info = client.supervisor.getProcessInfo(program_name)
            if not isinstance(process_info, dict):
                return False

            state = process_info.get("state")
            if not isinstance(state, int):
                return False
            return state == SupervisorProcessState.RUNNING
        except xmlrpc.client.Fault:
            # If we can't get the process info, assume it's not running
            return False

    def _wait_for_supervisor_ready(
<<<<<<< HEAD
        self, timeout: int = 10, interval: float = 0.5
    ) -> None:
        for _ in range(int(timeout / interval)):
=======
        self, timeout: int = SUPERVISOR_TIMEOUT, interval: float = 0.5
    ) -> None:
        start_time = time.time()
        while time.time() - start_time < timeout:
>>>>>>> 65db01d5
            try:
                client = self._get_rpc_client()
                state = client.supervisor.getState()
                # Unfortunately supervisor is untyped, so we need to assert the types
                assert isinstance(state, dict)
                assert "statecode" in state
                if state.get("statecode") == SupervisorDaemonState.RUNNING:
                    return
                time.sleep(interval)
            except (
                SupervisorConnectionError,
                socket.error,
                ConnectionRefusedError,
                xmlrpc.client.Fault,
            ):
                time.sleep(interval)

        raise SupervisorError(
            f"Supervisor didn't become ready within {timeout} seconds"
        )

    def start_supervisor_daemon(self) -> None:
        # Check if supervisor is already running by attempting to connect to it
        try:
            client = self._get_rpc_client()
            client.supervisor.getState()
            # Supervisor is already running, restart it since config may have changed
            client.supervisor.restart()

            # Wait for supervisor to be ready after restart
            self._wait_for_supervisor_ready()
            return
<<<<<<< HEAD
=======
        except xmlrpc.client.Fault as e:
            capture_exception(e, level="info")
            pass
>>>>>>> 65db01d5
        except (SupervisorConnectionError, socket.error, ConnectionRefusedError):
            # Supervisor is not running, so we need to start it
            pass

        try:
            subprocess.run(["supervisord", "-c", self.config_file_path], check=True)

            # Wait for supervisor to be ready after starting
            self._wait_for_supervisor_ready()
        except subprocess.CalledProcessError as e:
            raise SupervisorError(f"Failed to start supervisor: {str(e)}")
        except FileNotFoundError:
            raise SupervisorError(
                "supervisord command not found. Is supervisor installed?"
            )

    def stop_supervisor_daemon(self) -> None:
        try:
            self._get_rpc_client().supervisor.shutdown()
        except xmlrpc.client.Fault as e:
            raise SupervisorError(f"Failed to stop supervisor: {e.faultString}")

    def start_process(self, name: str) -> None:
        if self._is_program_running(name):
            return
        try:
            self._get_rpc_client().supervisor.startProcess(name)
        except xmlrpc.client.Fault as e:
            raise SupervisorProcessError(
                f"Failed to start process {name}: {e.faultString}"
            )

    def stop_process(self, name: str) -> None:
        if not self._is_program_running(name):
            return
        try:
            self._get_rpc_client().supervisor.stopProcess(name)
        except xmlrpc.client.Fault as e:
            raise SupervisorProcessError(
                f"Failed to stop process {name}: {e.faultString}"
            )

    def get_program_command(self, program_name: str) -> str:
        opts = ServerOptions()
        opts.configfile = self.config_file_path
        opts.process_config()
        for group in opts.process_group_configs:
            for proc in group.process_configs:
                if proc.name == program_name and isinstance(proc.command, str):
                    return proc.command
        raise SupervisorConfigError(f"Program {program_name} not found in config")

    def tail_program_logs(self, program_name: str) -> None:
        if not self._is_program_running(program_name):
            console = Console()
            console.failure(f"Program {program_name} is not running")
            return

        try:
            # Use supervisorctl tail command
            subprocess.run(
                [
                    "supervisorctl",
                    "-c",
                    self.config_file_path,
                    "tail",
                    "-f",
                    program_name,
                ],
                check=True,
            )
        except subprocess.CalledProcessError as e:
            raise SupervisorError(f"Failed to tail logs for {program_name}: {str(e)}")
        except KeyboardInterrupt:
            pass<|MERGE_RESOLUTION|>--- conflicted
+++ resolved
@@ -154,16 +154,10 @@
             return False
 
     def _wait_for_supervisor_ready(
-<<<<<<< HEAD
-        self, timeout: int = 10, interval: float = 0.5
-    ) -> None:
-        for _ in range(int(timeout / interval)):
-=======
         self, timeout: int = SUPERVISOR_TIMEOUT, interval: float = 0.5
     ) -> None:
         start_time = time.time()
         while time.time() - start_time < timeout:
->>>>>>> 65db01d5
             try:
                 client = self._get_rpc_client()
                 state = client.supervisor.getState()
@@ -196,12 +190,9 @@
             # Wait for supervisor to be ready after restart
             self._wait_for_supervisor_ready()
             return
-<<<<<<< HEAD
-=======
         except xmlrpc.client.Fault as e:
             capture_exception(e, level="info")
             pass
->>>>>>> 65db01d5
         except (SupervisorConnectionError, socket.error, ConnectionRefusedError):
             # Supervisor is not running, so we need to start it
             pass
