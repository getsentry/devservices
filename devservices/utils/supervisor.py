--- conflicted
+++ resolved
@@ -311,10 +311,7 @@
         except subprocess.CalledProcessError as e:
             raise SupervisorError(f"Failed to tail logs for {program_name}: {str(e)}")
         except KeyboardInterrupt:
-<<<<<<< HEAD
             # Handle Ctrl+C gracefully when following logs
-=======
->>>>>>> 8507f0c4
             pass
 
     def get_all_process_info(self) -> dict[str, ProcessInfo]:
@@ -341,11 +338,7 @@
         except xmlrpc.client.Fault as e:
             raise SupervisorError(f"Failed to get programs status: {e.faultString}")
 
-<<<<<<< HEAD
         processes_status: dict[str, ProcessInfo] = {}
-=======
-        process_statuses: dict[str, ProcessInfo] = {}
->>>>>>> 8507f0c4
         for process_info in all_process_info:
             if not isinstance(process_info, dict):
                 continue
@@ -363,11 +356,7 @@
             now = process_info.get("now", 0)
             uptime = max(0, now - start_time) if start_time > 0 and now > 0 else 0
 
-<<<<<<< HEAD
             program_status: ProcessInfo = {
-=======
-            process_status: ProcessInfo = {
->>>>>>> 8507f0c4
                 "name": name,
                 "state": state,
                 "state_name": state_name,
@@ -378,12 +367,6 @@
                 "stop_time": process_info.get("stop", 0),
                 "group": group,
             }
-<<<<<<< HEAD
             processes_status[name] = program_status
 
-        return processes_status
-=======
-            process_statuses[name] = process_status
-
-        return process_statuses
->>>>>>> 8507f0c4
+        return processes_status