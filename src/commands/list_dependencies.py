--- conflicted
+++ resolved
@@ -6,12 +6,9 @@
 from typing import Optional
 
 from configs.service_config import load_service_config
-<<<<<<< HEAD
 from configs.service_config import ServiceConfig
-=======
 from exceptions import ConfigError
 from exceptions import ServiceNotFoundError
->>>>>>> f6ca3632
 from services import find_matching_service
 
 
@@ -35,31 +32,17 @@
     service_config: Optional[ServiceConfig] = None
     if service_name is not None:
         try:
-<<<<<<< HEAD
             service_config = find_matching_service(service_name).service_config
-        except Exception as e:
+        except ServiceNotFoundError as e:
             print(e)
             return
     else:
         try:
             service_config = load_service_config()
-        except Exception as e:
+        except ConfigError as e:
             print(e)
             return
 
-=======
-            service = find_matching_service(service_name)
-        except ServiceNotFoundError as e:
-            print(e)
-            return
-
-    # Note: If no service name is provided, the current directory is assumed to be the location of the service
-    try:
-        service_config = load_service_config(service)
-    except ConfigError as e:
-        print(e)
-        return
->>>>>>> f6ca3632
     dependencies = service_config.dependencies
 
     if not dependencies:
