--- conflicted
+++ resolved
@@ -36,18 +36,12 @@
     service_config_file_path = os.path.join(
         service.repo_path, DEVSERVICES_DIR_NAME, DOCKER_COMPOSE_FILE_NAME
     )
-<<<<<<< HEAD
     with Status(f"Stopping {service_name}"):
-        run_docker_compose_command(
-            f"-f {service_config_file_path} down {mode_dependencies}"
-        )
-    print(f"{service_name} stopped")
-=======
-    try:
-        run_docker_compose_command(
-            f"-f {service_config_file_path} down {mode_dependencies}"
-        )
-    except DockerComposeError as dce:
-        print(f"Failed to stop {service.name}: {dce.stderr}")
-        exit(1)
->>>>>>> d267fff4
+        try:
+            run_docker_compose_command(
+                f"-f {service_config_file_path} down {mode_dependencies}"
+            )
+        except DockerComposeError as dce:
+            print(f"Failed to stop {service.name}: {dce.stderr}")
+            exit(1)
+    print(f"{service_name} stopped")