--- conflicted
+++ resolved
@@ -23,11 +23,8 @@
     stop.add_parser(subparsers)
     list_dependencies.add_parser(subparsers)
     list_services.add_parser(subparsers)
-<<<<<<< HEAD
     status.add_parser(subparsers)
-=======
     logs.add_parser(subparsers)
->>>>>>> 5bd63f8a
 
     args = parser.parse_args()
 
