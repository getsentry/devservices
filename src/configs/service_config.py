--- conflicted
+++ resolved
@@ -9,13 +9,6 @@
 import yaml
 from constants import DEVSERVICES_DIR_NAME
 from constants import DOCKER_COMPOSE_FILE_NAME
-<<<<<<< HEAD
-from pydantic import BaseModel
-from pydantic import Field
-from pydantic import validator
-=======
-from utils.devenv import get_coderoot
->>>>>>> 59c3bfcf
 
 
 @dataclass
