from __future__ import annotations

import subprocess
from unittest import mock

import pytest

from devservices.constants import DEVSERVICES_ORCHESTRATOR_LABEL
from devservices.exceptions import ContainerHealthcheckFailedError
from devservices.exceptions import DockerDaemonNotRunningError
from devservices.exceptions import DockerError
from devservices.utils.docker import check_all_containers_healthy
from devservices.utils.docker import check_docker_daemon_running
from devservices.utils.docker import get_matching_containers
<<<<<<< HEAD
from devservices.utils.docker import stop_matching_containers
from devservices.utils.docker import wait_for_healthy
=======
from devservices.utils.docker import get_volumes_for_containers
from devservices.utils.docker import stop_containers
>>>>>>> 20a253ff


@mock.patch("subprocess.run")
def test_check_docker_daemon_running_error(mock_run: mock.Mock) -> None:
    mock_run.side_effect = subprocess.CalledProcessError(1, "cmd")
    with pytest.raises(DockerDaemonNotRunningError):
        check_docker_daemon_running()
    mock_run.assert_called_once_with(
        ["docker", "info"],
        capture_output=True,
        text=True,
        check=True,
    )


@mock.patch("subprocess.run")
def test_check_docker_daemon_running(mock_run: mock.Mock) -> None:
    check_docker_daemon_running()
    mock_run.assert_called_once_with(
        ["docker", "info"],
        capture_output=True,
        text=True,
        check=True,
    )


@mock.patch("subprocess.check_output")
@mock.patch("devservices.utils.docker.check_docker_daemon_running")
def test_get_matching_containers(
    mock_check_docker_daemon_running: mock.Mock,
    mock_check_output: mock.Mock,
) -> None:
    mock_check_docker_daemon_running.return_value = None
    mock_check_output.return_value = ""
    get_matching_containers(DEVSERVICES_ORCHESTRATOR_LABEL)
    mock_check_docker_daemon_running.assert_called_once()
    mock_check_output.assert_called_once_with(
<<<<<<< HEAD
        [
            "docker",
            "ps",
            "-q",
            "--filter",
            f"label={DEVSERVICES_ORCHESTRATOR_LABEL}",
        ],
=======
        ["docker", "ps", "-q", "--filter", f"label={DEVSERVICES_ORCHESTRATOR_LABEL}"],
        text=True,
>>>>>>> 20a253ff
        stderr=subprocess.DEVNULL,
        text=True,
    )


@mock.patch("subprocess.check_output")
@mock.patch("devservices.utils.docker.check_docker_daemon_running")
def test_get_matching_containers_docker_daemon_not_running(
    mock_check_docker_daemon_running: mock.Mock,
    mock_check_output: mock.Mock,
) -> None:
    mock_check_docker_daemon_running.side_effect = DockerDaemonNotRunningError()
    with pytest.raises(DockerDaemonNotRunningError):
        get_matching_containers(DEVSERVICES_ORCHESTRATOR_LABEL)
    mock_check_docker_daemon_running.assert_called_once()
    mock_check_output.assert_not_called()


@mock.patch("subprocess.check_output")
@mock.patch("devservices.utils.docker.check_docker_daemon_running")
def test_get_matching_containers_error(
    mock_check_docker_daemon_running: mock.Mock,
    mock_check_output: mock.Mock,
) -> None:
    mock_check_docker_daemon_running.return_value = None
    mock_check_output.side_effect = subprocess.CalledProcessError(1, "cmd")
    with pytest.raises(DockerError):
        get_matching_containers(DEVSERVICES_ORCHESTRATOR_LABEL)
    mock_check_docker_daemon_running.assert_called_once()
    mock_check_output.assert_called_once_with(
<<<<<<< HEAD
        [
            "docker",
            "ps",
            "-q",
            "--filter",
            f"label={DEVSERVICES_ORCHESTRATOR_LABEL}",
        ],
=======
        ["docker", "ps", "-q", "--filter", f"label={DEVSERVICES_ORCHESTRATOR_LABEL}"],
        text=True,
>>>>>>> 20a253ff
        stderr=subprocess.DEVNULL,
        text=True,
    )


@mock.patch("subprocess.check_output")
def test_get_volumes_for_containers_empty(mock_check_output: mock.Mock) -> None:
    assert get_volumes_for_containers([]) == set()
    mock_check_output.assert_not_called()


@mock.patch("subprocess.check_output")
def test_get_volumes_for_containers(
    mock_check_output: mock.Mock,
) -> None:
    mock_check_output.return_value = "volume1\nvolume2"
    assert get_volumes_for_containers(["container1", "container2"]) == {
        "volume1",
        "volume2",
    }
    mock_check_output.assert_called_once_with(
        [
            "docker",
            "inspect",
            "--format",
            "{{ range .Mounts }}{{ .Name }}\n{{ end }}",
            "container1",
            "container2",
        ],
        text=True,
        stderr=mock.ANY,
    )


@mock.patch("subprocess.check_output")
def test_get_volumes_for_containers_error(
    mock_check_output: mock.Mock,
) -> None:
    mock_check_output.side_effect = subprocess.CalledProcessError(1, "cmd")
    with pytest.raises(DockerError):
        get_volumes_for_containers(["container1", "container2"])
    mock_check_output.assert_called_once_with(
        [
            "docker",
            "inspect",
            "--format",
            "{{ range .Mounts }}{{ .Name }}\n{{ end }}",
            "container1",
            "container2",
        ],
        text=True,
        stderr=mock.ANY,
    )


@mock.patch("subprocess.run")
def test_stop_containers_should_not_remove(
    mock_run: mock.Mock,
) -> None:
    containers = ["container1", "container2"]
    stop_containers(containers, should_remove=False)
    mock_run.assert_called_once_with(
        ["docker", "stop", *containers],
        check=True,
        stdout=subprocess.DEVNULL,
        stderr=subprocess.DEVNULL,
    )


@mock.patch("subprocess.run")
def test_stop_containers_none(
    mock_run: mock.Mock,
) -> None:
    stop_containers([], should_remove=True)
    mock_run.assert_not_called()


@mock.patch("subprocess.run")
def test_stop_containers_should_remove(
    mock_run: mock.Mock,
) -> None:
    containers = ["container1", "container2"]
    stop_containers(containers, should_remove=True)
    mock_run.assert_has_calls(
        [
            mock.call(
                ["docker", "stop", *containers],
                check=True,
                stdout=subprocess.DEVNULL,
                stderr=subprocess.DEVNULL,
            ),
            mock.call(
                ["docker", "rm", *containers],
                check=True,
                stdout=subprocess.DEVNULL,
                stderr=subprocess.DEVNULL,
            ),
        ]
    )


@mock.patch("subprocess.run")
def test_stop_containers_stop_error(
    mock_run: mock.Mock,
) -> None:
    mock_run.side_effect = subprocess.CalledProcessError(1, "cmd")
    containers = ["container1", "container2"]
    with pytest.raises(DockerError):
        stop_containers(containers, should_remove=True)
    mock_run.assert_called_once_with(
        ["docker", "stop", *containers],
        check=True,
        stdout=subprocess.DEVNULL,
        stderr=subprocess.DEVNULL,
    )


@mock.patch("subprocess.run")
def test_stop_containers_remove_error(
    mock_run: mock.Mock,
) -> None:
    mock_run.side_effect = [None, subprocess.CalledProcessError(1, "cmd")]
    containers = ["container1", "container2"]
    with pytest.raises(DockerError):
        stop_containers(containers, should_remove=True)
    mock_run.assert_has_calls(
        [
            mock.call(
                ["docker", "stop", *containers],
                check=True,
                stdout=subprocess.DEVNULL,
                stderr=subprocess.DEVNULL,
            ),
            mock.call(
                ["docker", "rm", *containers],
                check=True,
                stdout=subprocess.DEVNULL,
                stderr=subprocess.DEVNULL,
            ),
        ]
    )


@mock.patch("devservices.utils.docker.subprocess.check_output", return_value="healthy")
def test_wait_for_healthy_success(mock_check_output: mock.Mock) -> None:
    mock_status = mock.Mock()
    wait_for_healthy("container1", mock_status)
    mock_check_output.assert_called_once_with(
        [
            "docker",
            "inspect",
            "-f",
            "{{if .State.Health}}{{.State.Health.Status}}{{else}}unknown{{end}}",
            "container1",
        ],
        stderr=subprocess.DEVNULL,
        text=True,
    )
    mock_status.failure.assert_not_called()


@mock.patch("devservices.utils.docker.subprocess.check_output", return_value="unknown")
def test_wait_for_healthy_no_healthcheck(mock_check_output: mock.Mock) -> None:
    mock_status = mock.Mock()
    wait_for_healthy("container1", mock_status)
    mock_check_output.assert_called_once_with(
        [
            "docker",
            "inspect",
            "-f",
            "{{if .State.Health}}{{.State.Health.Status}}{{else}}unknown{{end}}",
            "container1",
        ],
        stderr=subprocess.DEVNULL,
        text=True,
    )
    mock_status.failure.assert_not_called()


@mock.patch("devservices.utils.docker.subprocess.check_output")
def test_wait_for_healthy_initial_check_failed_then_success(
    mock_check_output: mock.Mock,
) -> None:
    mock_status = mock.Mock()
    mock_check_output.side_effect = ["unhealthy", "healthy"]
    with mock.patch("devservices.utils.docker.HEALTHCHECK_TIMEOUT", 2), mock.patch(
        "devservices.utils.docker.HEALTHCHECK_INTERVAL", 1
    ):
        wait_for_healthy("container1", mock_status)
    mock_check_output.assert_has_calls(
        [
            mock.call(
                [
                    "docker",
                    "inspect",
                    "-f",
                    "{{if .State.Health}}{{.State.Health.Status}}{{else}}unknown{{end}}",
                    "container1",
                ],
                stderr=subprocess.DEVNULL,
                text=True,
            ),
            mock.call(
                [
                    "docker",
                    "inspect",
                    "-f",
                    "{{if .State.Health}}{{.State.Health.Status}}{{else}}unknown{{end}}",
                    "container1",
                ],
                stderr=subprocess.DEVNULL,
                text=True,
            ),
        ]
    )
    mock_status.failure.assert_not_called()


@mock.patch("devservices.utils.docker.subprocess.check_output")
def test_wait_for_healthy_docker_error(mock_check_output: mock.Mock) -> None:
    mock_status = mock.Mock()
    mock_check_output.side_effect = subprocess.CalledProcessError(1, "cmd")
    with pytest.raises(DockerError):
        with mock.patch("devservices.utils.docker.HEALTHCHECK_TIMEOUT", 2), mock.patch(
            "devservices.utils.docker.HEALTHCHECK_INTERVAL", 1
        ):
            wait_for_healthy("container1", mock_status)
    mock_check_output.assert_called_once_with(
        [
            "docker",
            "inspect",
            "-f",
            "{{if .State.Health}}{{.State.Health.Status}}{{else}}unknown{{end}}",
            "container1",
        ],
        stderr=subprocess.DEVNULL,
        text=True,
    )


@mock.patch("devservices.utils.docker.subprocess.check_output")
def test_wait_for_healthy_healthcheck_failed(mock_check_output: mock.Mock) -> None:
    mock_status = mock.Mock()
    mock_check_output.side_effect = ["unhealthy", "unhealthy"]
    with mock.patch("devservices.utils.docker.HEALTHCHECK_TIMEOUT", 2), mock.patch(
        "devservices.utils.docker.HEALTHCHECK_INTERVAL", 1
    ):
        with pytest.raises(ContainerHealthcheckFailedError):
            wait_for_healthy("container1", mock_status)
    mock_check_output.assert_has_calls(
        [
            mock.call(
                [
                    "docker",
                    "inspect",
                    "-f",
                    "{{if .State.Health}}{{.State.Health.Status}}{{else}}unknown{{end}}",
                    "container1",
                ],
                stderr=subprocess.DEVNULL,
                text=True,
            ),
            mock.call(
                [
                    "docker",
                    "inspect",
                    "-f",
                    "{{if .State.Health}}{{.State.Health.Status}}{{else}}unknown{{end}}",
                    "container1",
                ],
                stderr=subprocess.DEVNULL,
                text=True,
            ),
        ]
    )


@mock.patch("devservices.utils.docker.subprocess.check_output")
def test_check_all_containers_healthy_success(
    mock_check_output: mock.Mock,
) -> None:
    mock_status = mock.Mock()
    mock_check_output.side_effect = ["healthy", "healthy"]
    check_all_containers_healthy(mock_status, ["container1", "container2"])
    mock_check_output.assert_has_calls(
        [
            mock.call(
                [
                    "docker",
                    "inspect",
                    "-f",
                    "{{if .State.Health}}{{.State.Health.Status}}{{else}}unknown{{end}}",
                    "container1",
                ],
                stderr=subprocess.DEVNULL,
                text=True,
            ),
            mock.call(
                [
                    "docker",
                    "inspect",
                    "-f",
                    "{{if .State.Health}}{{.State.Health.Status}}{{else}}unknown{{end}}",
                    "container2",
                ],
                stderr=subprocess.DEVNULL,
                text=True,
            ),
        ]
    )
    mock_status.failure.assert_not_called()


@mock.patch("devservices.utils.docker.subprocess.check_output")
def test_check_all_containers_healthy_failure(
    mock_check_output: mock.Mock,
) -> None:
    mock_status = mock.Mock()
    mock_check_output.side_effect = ["healthy", "unhealthy", "unhealthy"]
    with mock.patch("devservices.utils.docker.HEALTHCHECK_TIMEOUT", 2), mock.patch(
        "devservices.utils.docker.HEALTHCHECK_INTERVAL", 1
    ):
        with pytest.raises(ContainerHealthcheckFailedError):
            check_all_containers_healthy(mock_status, ["container1", "container2"])
    mock_check_output.assert_has_calls(
        [
            mock.call(
                [
                    "docker",
                    "inspect",
                    "-f",
                    "{{if .State.Health}}{{.State.Health.Status}}{{else}}unknown{{end}}",
                    "container1",
                ],
                stderr=subprocess.DEVNULL,
                text=True,
            ),
            mock.call(
                [
                    "docker",
                    "inspect",
                    "-f",
                    "{{if .State.Health}}{{.State.Health.Status}}{{else}}unknown{{end}}",
                    "container2",
                ],
                stderr=subprocess.DEVNULL,
                text=True,
            ),
            mock.call(
                [
                    "docker",
                    "inspect",
                    "-f",
                    "{{if .State.Health}}{{.State.Health.Status}}{{else}}unknown{{end}}",
                    "container2",
                ],
                stderr=subprocess.DEVNULL,
                text=True,
            ),
        ]
    )<|MERGE_RESOLUTION|>--- conflicted
+++ resolved
@@ -12,13 +12,9 @@
 from devservices.utils.docker import check_all_containers_healthy
 from devservices.utils.docker import check_docker_daemon_running
 from devservices.utils.docker import get_matching_containers
-<<<<<<< HEAD
-from devservices.utils.docker import stop_matching_containers
-from devservices.utils.docker import wait_for_healthy
-=======
 from devservices.utils.docker import get_volumes_for_containers
 from devservices.utils.docker import stop_containers
->>>>>>> 20a253ff
+from devservices.utils.docker import wait_for_healthy
 
 
 @mock.patch("subprocess.run")
@@ -56,18 +52,8 @@
     get_matching_containers(DEVSERVICES_ORCHESTRATOR_LABEL)
     mock_check_docker_daemon_running.assert_called_once()
     mock_check_output.assert_called_once_with(
-<<<<<<< HEAD
-        [
-            "docker",
-            "ps",
-            "-q",
-            "--filter",
-            f"label={DEVSERVICES_ORCHESTRATOR_LABEL}",
-        ],
-=======
         ["docker", "ps", "-q", "--filter", f"label={DEVSERVICES_ORCHESTRATOR_LABEL}"],
         text=True,
->>>>>>> 20a253ff
         stderr=subprocess.DEVNULL,
         text=True,
     )
@@ -98,18 +84,8 @@
         get_matching_containers(DEVSERVICES_ORCHESTRATOR_LABEL)
     mock_check_docker_daemon_running.assert_called_once()
     mock_check_output.assert_called_once_with(
-<<<<<<< HEAD
-        [
-            "docker",
-            "ps",
-            "-q",
-            "--filter",
-            f"label={DEVSERVICES_ORCHESTRATOR_LABEL}",
-        ],
-=======
         ["docker", "ps", "-q", "--filter", f"label={DEVSERVICES_ORCHESTRATOR_LABEL}"],
         text=True,
->>>>>>> 20a253ff
         stderr=subprocess.DEVNULL,
         text=True,
     )
