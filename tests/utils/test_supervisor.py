from __future__ import annotations

import socket
import subprocess
import xmlrpc.client
from pathlib import Path
from unittest import mock

import pytest

from devservices.constants import DEVSERVICES_DIR_NAME
from devservices.exceptions import SupervisorConfigError
from devservices.exceptions import SupervisorConnectionError
from devservices.exceptions import SupervisorError
from devservices.exceptions import SupervisorProcessError
from devservices.utils.supervisor import SupervisorManager
from devservices.utils.supervisor import SupervisorProcessState
from devservices.utils.supervisor import UnixSocketHTTPConnection
from devservices.utils.supervisor import UnixSocketTransport


@mock.patch("socket.socket")
def test_unix_socket_http_connection_connect(
    mock_socket: mock.MagicMock, tmp_path: Path
) -> None:
    socket_path = str(tmp_path / "test.sock")
    mock_sock = mock_socket.return_value

    conn = UnixSocketHTTPConnection(socket_path)
    conn.connect()

    mock_socket.assert_called_once_with(socket.AF_UNIX, socket.SOCK_STREAM)
    mock_sock.connect.assert_called_once_with(socket_path)
    assert conn.sock == mock_sock


@mock.patch("socket.socket")
def test_unix_socket_transport_make_connection(
    mock_socket: mock.MagicMock, tmp_path: Path
) -> None:
    """
    Test that the Unix socket transport correctly attempts to connect to the socket.
    """
    socket_path = str(tmp_path / "test.sock")
    mock_sock = mock_socket.return_value

    transport = UnixSocketTransport(socket_path)

    connection = transport.make_connection("localhost")

    # Connect the socket - this happens when we make an RPC call
    connection.connect()

    # Verify socket creation with correct family and type
    mock_socket.assert_called_with(socket.AF_UNIX, socket.SOCK_STREAM)
    # Verify connection to the right path
    mock_sock.connect.assert_called_with(socket_path)


@pytest.fixture
def supervisor_manager(tmp_path: Path) -> SupervisorManager:
    with mock.patch(
        "devservices.utils.supervisor.DEVSERVICES_SUPERVISOR_CONFIG_DIR", tmp_path
    ):
        config_file_path = tmp_path / DEVSERVICES_DIR_NAME / "processes.conf"
        config_file_path.parent.mkdir(parents=True, exist_ok=True)
        config_file_path.write_text(
            """
    [program:test_program]
    command = python test_program.py
    """
        )
        return SupervisorManager(
            config_file_path=str(config_file_path), service_name="test-service"
        )


def test_init_with_config_file(supervisor_manager: SupervisorManager) -> None:
    assert supervisor_manager.service_name == "test-service"
    assert "test-service.processes.conf" in supervisor_manager.config_file_path


def test_init_with_nonexistent_config() -> None:
    with pytest.raises(SupervisorConfigError):
        SupervisorManager(
            config_file_path="/nonexistent/path.conf", service_name="test-service"
        )


@mock.patch("devservices.utils.supervisor.xmlrpc.client.ServerProxy")
def test_get_rpc_client_success(
    mock_rpc_client: mock.MagicMock, supervisor_manager: SupervisorManager
) -> None:
    mock_rpc_client.return_value = mock.MagicMock()
    client = supervisor_manager._get_rpc_client()
    assert client is not None
    mock_rpc_client.assert_called_once()
    transport_arg = mock_rpc_client.call_args[1]["transport"]
    assert isinstance(transport_arg, UnixSocketTransport)
    assert transport_arg.socket_path == supervisor_manager.socket_path


@mock.patch("devservices.utils.supervisor.xmlrpc.client.ServerProxy")
def test_get_rpc_client_failure(
    mock_rpc_client: mock.MagicMock, supervisor_manager: SupervisorManager
) -> None:
    mock_rpc_client.side_effect = xmlrpc.client.Fault(1, "Error")
    with pytest.raises(SupervisorConnectionError):
        supervisor_manager._get_rpc_client()
    mock_rpc_client.assert_called_once()
    transport_arg = mock_rpc_client.call_args[1]["transport"]
    assert isinstance(transport_arg, UnixSocketTransport)
    assert transport_arg.socket_path == supervisor_manager.socket_path


@mock.patch("devservices.utils.supervisor.xmlrpc.client.ServerProxy")
def test_is_program_running_success(
    mock_rpc_client: mock.MagicMock, supervisor_manager: SupervisorManager
) -> None:
    mock_rpc_client.return_value.supervisor.getProcessInfo.return_value = {
        "state": SupervisorProcessState.RUNNING
    }
    assert supervisor_manager._is_program_running("test_program")


@mock.patch("devservices.utils.supervisor.xmlrpc.client.ServerProxy")
def test_is_program_running_program_not_running(
    mock_rpc_client: mock.MagicMock, supervisor_manager: SupervisorManager
) -> None:
    mock_rpc_client.return_value.supervisor.getProcessInfo.return_value = {
        "state": SupervisorProcessState.STOPPED
    }
    assert not supervisor_manager._is_program_running("test_program")


@mock.patch("devservices.utils.supervisor.xmlrpc.client.ServerProxy")
def test_is_program_running_typing_error(
    mock_rpc_client: mock.MagicMock,
    supervisor_manager: SupervisorManager,
    capsys: pytest.CaptureFixture[str],
) -> None:
    mock_rpc_client.return_value.supervisor.getProcessInfo.return_value = 1
    assert not supervisor_manager._is_program_running("test_program")
    mock_rpc_client.return_value.supervisor.getProcessInfo.side_effect = {
        "state": [SupervisorProcessState.STOPPED]
    }
    assert not supervisor_manager._is_program_running("test_program")


@mock.patch("devservices.utils.supervisor.xmlrpc.client.ServerProxy")
def test_is_program_running_failure(
    mock_rpc_client: mock.MagicMock, supervisor_manager: SupervisorManager
) -> None:
    mock_rpc_client.return_value.supervisor.getProcessInfo.side_effect = (
        xmlrpc.client.Fault(1, "Error")
    )
    assert not supervisor_manager._is_program_running("test_program")


@mock.patch("devservices.utils.supervisor.subprocess.run")
def test_start_supervisor_daemon_success(
    mock_subprocess_run: mock.MagicMock, supervisor_manager: SupervisorManager
) -> None:
    supervisor_manager.start_supervisor_daemon()
    mock_subprocess_run.assert_called_once_with(
        ["supervisord", "-c", supervisor_manager.config_file_path], check=True
    )


@mock.patch("devservices.utils.supervisor.subprocess.run")
def test_start_supervisor_daemon_subprocess_failure(
    mock_subprocess_run: mock.MagicMock, supervisor_manager: SupervisorManager
) -> None:
    mock_subprocess_run.side_effect = subprocess.CalledProcessError(1, "supervisord")
    with pytest.raises(SupervisorError):
        supervisor_manager.start_supervisor_daemon()


@mock.patch("devservices.utils.supervisor.subprocess.run")
def test_start_supervisor_daemon_file_not_found_failure(
    mock_subprocess_run: mock.MagicMock, supervisor_manager: SupervisorManager
) -> None:
    mock_subprocess_run.side_effect = FileNotFoundError("supervisord")
    with pytest.raises(SupervisorError):
        supervisor_manager.start_supervisor_daemon()


@mock.patch("devservices.utils.supervisor.xmlrpc.client.ServerProxy")
def test_stop_supervisor_daemon_success(
    mock_rpc_client: mock.MagicMock, supervisor_manager: SupervisorManager
) -> None:
    supervisor_manager.stop_supervisor_daemon()
    supervisor_manager._get_rpc_client().supervisor.shutdown.assert_called_once()


@mock.patch("devservices.utils.supervisor.xmlrpc.client.ServerProxy")
def test_stop_supervisor_daemon_failure(
    mock_rpc_client: mock.MagicMock, supervisor_manager: SupervisorManager
) -> None:
    mock_rpc_client.return_value.supervisor.shutdown.side_effect = xmlrpc.client.Fault(
        1, "Error"
    )
    with pytest.raises(SupervisorError):
        supervisor_manager.stop_supervisor_daemon()


@mock.patch("devservices.utils.supervisor.xmlrpc.client.ServerProxy")
def test_start_program_success(
    mock_rpc_client: mock.MagicMock, supervisor_manager: SupervisorManager
) -> None:
    mock_rpc_client.return_value.supervisor.getProcessInfo.return_value = {
        "state": SupervisorProcessState.STOPPED
    }
    supervisor_manager.start_program("test_program")
    supervisor_manager._get_rpc_client().supervisor.startProcess.assert_called_once_with(
        "test_program"
    )


@mock.patch("devservices.utils.supervisor.xmlrpc.client.ServerProxy")
def test_start_program_failure(
    mock_rpc_client: mock.MagicMock, supervisor_manager: SupervisorManager
) -> None:
    mock_rpc_client.return_value.supervisor.getProcessInfo.return_value = {
        "state": SupervisorProcessState.STOPPED
    }
    mock_rpc_client.return_value.supervisor.startProcess.side_effect = (
        xmlrpc.client.Fault(1, "Error")
    )
    with pytest.raises(SupervisorProcessError):
        supervisor_manager.start_program("test_program")


@mock.patch("devservices.utils.supervisor.xmlrpc.client.ServerProxy")
def test_start_program_already_running(
    mock_rpc_client: mock.MagicMock, supervisor_manager: SupervisorManager
) -> None:
    mock_rpc_client.return_value.supervisor.getProcessInfo.return_value = {
        "state": SupervisorProcessState.RUNNING
    }
    supervisor_manager.start_program("test_program")
    mock_rpc_client.supervisor.startProcess.assert_not_called()


@mock.patch("devservices.utils.supervisor.xmlrpc.client.ServerProxy")
def test_stop_program_success(
    mock_rpc_client: mock.MagicMock, supervisor_manager: SupervisorManager
) -> None:
    mock_rpc_client.return_value.supervisor.getProcessInfo.return_value = {
        "state": SupervisorProcessState.RUNNING
    }
    supervisor_manager.stop_program("test_program")
    supervisor_manager._get_rpc_client().supervisor.stopProcess.assert_called_once_with(
        "test_program"
    )


@mock.patch("devservices.utils.supervisor.xmlrpc.client.ServerProxy")
def test_stop_program_failure(
    mock_rpc_client: mock.MagicMock, supervisor_manager: SupervisorManager
) -> None:
    mock_rpc_client.return_value.supervisor.getProcessInfo.return_value = {
        "state": SupervisorProcessState.RUNNING
    }
    mock_rpc_client.return_value.supervisor.stopProcess.side_effect = (
        xmlrpc.client.Fault(1, "Error")
    )
    with pytest.raises(SupervisorProcessError):
        supervisor_manager.stop_program("test_program")


@mock.patch("devservices.utils.supervisor.xmlrpc.client.ServerProxy")
def test_stop_program_not_running(
    mock_rpc_client: mock.MagicMock, supervisor_manager: SupervisorManager
) -> None:
    mock_rpc_client.return_value.supervisor.getProcessInfo.return_value = {
        "state": SupervisorProcessState.STOPPED
    }
    supervisor_manager.stop_program("test_program")
    mock_rpc_client.supervisor.stopProcess.assert_not_called()


def test_extend_config_file(
    supervisor_manager: SupervisorManager, tmp_path: Path
) -> None:
    assert supervisor_manager.config_file_path == str(
        tmp_path / "test-service.processes.conf"
    )
    with open(supervisor_manager.config_file_path, "r") as f:
        assert (
            f.read()
            == f"""[program:test_program]
command = python test_program.py

[unix_http_server]
file = {tmp_path}/test-service.sock

[supervisord]
pidfile = {tmp_path}/test-service.pid

[supervisorctl]
serverurl = unix://{tmp_path}/test-service.sock

[rpcinterface:supervisor]
supervisor.rpcinterface_factory = supervisor.rpcinterface:make_main_rpcinterface

"""
        )


<<<<<<< HEAD
def test_get_program_command_success(
    supervisor_manager: SupervisorManager, tmp_path: Path
) -> None:
    assert (
        supervisor_manager.get_program_command("test_program")
        == "python test_program.py"
    )


def test_get_program_command_program_not_found(
    supervisor_manager: SupervisorManager, tmp_path: Path
) -> None:
    with pytest.raises(
        SupervisorConfigError, match="Program nonexistent_program not found in config"
    ):
        supervisor_manager.get_program_command("nonexistent_program")
=======
@mock.patch("devservices.utils.supervisor.subprocess.run")
@mock.patch("devservices.utils.supervisor.xmlrpc.client.ServerProxy")
def tail_program_logs_success(
    mock_rpc_client: mock.MagicMock,
    mock_subprocess_run: mock.MagicMock,
    supervisor_manager: SupervisorManager,
) -> None:
    mock_rpc_client.return_value.supervisor.getProcessInfo.return_value = {
        "state": SupervisorProcessState.RUNNING
    }
    supervisor_manager.tail_program_logs("test_program")
    mock_subprocess_run.assert_called_once_with(
        [
            "supervisorctl",
            "-c",
            supervisor_manager.config_file_path,
            "fg",
            "test_program",
        ],
        check=True,
    )


@mock.patch("devservices.utils.supervisor.subprocess.run")
@mock.patch("devservices.utils.supervisor.xmlrpc.client.ServerProxy")
def test_tail_program_logs_not_running(
    mock_rpc_client: mock.MagicMock,
    mock_subprocess_run: mock.MagicMock,
    supervisor_manager: SupervisorManager,
    capsys: pytest.CaptureFixture[str],
) -> None:
    mock_rpc_client.return_value.supervisor.getProcessInfo.return_value = {
        "state": SupervisorProcessState.STOPPED
    }
    supervisor_manager.tail_program_logs("test_program")
    captured = capsys.readouterr()
    assert "Program test_program is not running" in captured.out
    mock_subprocess_run.assert_not_called()


@mock.patch("devservices.utils.supervisor.subprocess.run")
@mock.patch("devservices.utils.supervisor.xmlrpc.client.ServerProxy")
def test_tail_program_logs_failure(
    mock_rpc_client: mock.MagicMock,
    mock_subprocess_run: mock.MagicMock,
    supervisor_manager: SupervisorManager,
) -> None:
    mock_rpc_client.return_value.supervisor.getProcessInfo.return_value = {
        "state": SupervisorProcessState.RUNNING
    }
    mock_subprocess_run.side_effect = subprocess.CalledProcessError(1, "supervisorctl")
    with pytest.raises(SupervisorError, match="Failed to tail logs for test_program"):
        supervisor_manager.tail_program_logs("test_program")


@mock.patch("devservices.utils.supervisor.subprocess.run")
@mock.patch("devservices.utils.supervisor.xmlrpc.client.ServerProxy")
def test_tail_program_logs_keyboard_interrupt(
    mock_rpc_client: mock.MagicMock,
    mock_subprocess_run: mock.MagicMock,
    supervisor_manager: SupervisorManager,
) -> None:
    mock_rpc_client.return_value.supervisor.getProcessInfo.return_value = {
        "state": SupervisorProcessState.RUNNING
    }
    mock_subprocess_run.side_effect = KeyboardInterrupt()
    supervisor_manager.tail_program_logs("test_program")
    mock_subprocess_run.assert_called_once_with(
        [
            "supervisorctl",
            "-c",
            supervisor_manager.config_file_path,
            "tail",
            "-f",
            "test_program",
        ],
        check=True,
    )
>>>>>>> e8e28dee
<|MERGE_RESOLUTION|>--- conflicted
+++ resolved
@@ -308,7 +308,6 @@
         )
 
 
-<<<<<<< HEAD
 def test_get_program_command_success(
     supervisor_manager: SupervisorManager, tmp_path: Path
 ) -> None:
@@ -325,7 +324,8 @@
         SupervisorConfigError, match="Program nonexistent_program not found in config"
     ):
         supervisor_manager.get_program_command("nonexistent_program")
-=======
+
+
 @mock.patch("devservices.utils.supervisor.subprocess.run")
 @mock.patch("devservices.utils.supervisor.xmlrpc.client.ServerProxy")
 def tail_program_logs_success(
@@ -403,5 +403,4 @@
             "test_program",
         ],
         check=True,
-    )
->>>>>>> e8e28dee
+    )