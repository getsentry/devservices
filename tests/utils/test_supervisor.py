--- conflicted
+++ resolved
@@ -208,14 +208,10 @@
 def test_start_process_success(
     mock_rpc_client: mock.MagicMock, supervisor_manager: SupervisorManager
 ) -> None:
-<<<<<<< HEAD
+    mock_rpc_client.return_value.supervisor.getProcessInfo.return_value = {
+        "state": SupervisorProcessState.STOPPED
+    }
     supervisor_manager.start_process("test_program")
-=======
-    mock_rpc_client.return_value.supervisor.getProcessInfo.return_value = {
-        "state": SupervisorProcessState.STOPPED
-    }
-    supervisor_manager.start_program("test_program")
->>>>>>> 274f13aa
     supervisor_manager._get_rpc_client().supervisor.startProcess.assert_called_once_with(
         "test_program"
     )
@@ -236,31 +232,24 @@
 
 
 @mock.patch("devservices.utils.supervisor.xmlrpc.client.ServerProxy")
-<<<<<<< HEAD
+def test_start_process_already_running(
+    mock_rpc_client: mock.MagicMock, supervisor_manager: SupervisorManager
+) -> None:
+    mock_rpc_client.return_value.supervisor.getProcessInfo.return_value = {
+        "state": SupervisorProcessState.RUNNING
+    }
+    supervisor_manager.start_process("test_program")
+    mock_rpc_client.supervisor.startProcess.assert_not_called()
+
+
+@mock.patch("devservices.utils.supervisor.xmlrpc.client.ServerProxy")
 def test_stop_process_success(
     mock_rpc_client: mock.MagicMock, supervisor_manager: SupervisorManager
 ) -> None:
+    mock_rpc_client.return_value.supervisor.getProcessInfo.return_value = {
+        "state": SupervisorProcessState.RUNNING
+    }
     supervisor_manager.stop_process("test_program")
-=======
-def test_start_program_already_running(
-    mock_rpc_client: mock.MagicMock, supervisor_manager: SupervisorManager
-) -> None:
-    mock_rpc_client.return_value.supervisor.getProcessInfo.return_value = {
-        "state": SupervisorProcessState.RUNNING
-    }
-    supervisor_manager.start_program("test_program")
-    mock_rpc_client.supervisor.startProcess.assert_not_called()
-
-
-@mock.patch("devservices.utils.supervisor.xmlrpc.client.ServerProxy")
-def test_stop_program_success(
-    mock_rpc_client: mock.MagicMock, supervisor_manager: SupervisorManager
-) -> None:
-    mock_rpc_client.return_value.supervisor.getProcessInfo.return_value = {
-        "state": SupervisorProcessState.RUNNING
-    }
-    supervisor_manager.stop_program("test_program")
->>>>>>> 274f13aa
     supervisor_manager._get_rpc_client().supervisor.stopProcess.assert_called_once_with(
         "test_program"
     )
@@ -281,13 +270,13 @@
 
 
 @mock.patch("devservices.utils.supervisor.xmlrpc.client.ServerProxy")
-def test_stop_program_not_running(
+def test_stop_process_not_running(
     mock_rpc_client: mock.MagicMock, supervisor_manager: SupervisorManager
 ) -> None:
     mock_rpc_client.return_value.supervisor.getProcessInfo.return_value = {
         "state": SupervisorProcessState.STOPPED
     }
-    supervisor_manager.stop_program("test_program")
+    supervisor_manager.stop_process("test_program")
     mock_rpc_client.supervisor.stopProcess.assert_not_called()
 
 
