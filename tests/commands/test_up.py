--- conflicted
+++ resolved
@@ -335,6 +335,8 @@
                 "clickhouse",
                 "redis",
                 "-d",
+                "--pull",
+                "always",
             ],
             check=True,
             capture_output=True,
@@ -438,6 +440,8 @@
                 "clickhouse",
                 "redis",
                 "-d",
+                "--pull",
+                "always",
             ],
             check=True,
             capture_output=True,
@@ -606,13 +610,10 @@
         )
 
         mock_update_started_service.assert_not_called()
-<<<<<<< HEAD
         mock_check_all_containers_healthy.assert_not_called()
-=======
 
         mock_run.assert_not_called()
 
->>>>>>> 8aae9ef1
         captured = capsys.readouterr()
         assert "Retrieving dependencies" not in captured.out.strip()
         assert "Starting 'example-service' in mode: 'test'" not in captured.out.strip()
