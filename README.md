# devservices

A standalone cli tool used to manage dependencies for services. It simplifies the process of starting, stopping, and managing services for development purposes.

## Overview

`devservices` reads configuration files located in the `devservices` directory of your repository. These configurations define services, their dependencies, and various modes of operation.

## Installation

A system-wide installation can be done by downloading the binary of the latest release

```
PLATFORM=darwin # Options: darwin/linux
INSTALL_DIR="$HOME/.local/bin"
curl -L "https://github.com/getsentry/devservices/releases/download/0.0.5/devservices-$PLATFORM" -o "$INSTALL_DIR/devservices"
chmod +x "$INSTALL_DIR/devservices"
```

<<<<<<< HEAD
=======
Alternatively, if the repository you're working in has a python virtualenv, you can simply add this to the requirements-dev.txt:

```
devservices==0.0.5
```
>>>>>>> e80d0300
## Usage

devservices provides several commands to manage your services:

### Commands

NOTE: service-name is an optional parameter. If not provided, devservices will attempt to automatically find a devservices configuration in the current directory in order to proceed.

- `devservices start <service-name>`: Start a service and its dependencies.
- `devservices stop <service-name>`: Stop a service including its dependencies.
- `devservices status <service-name>`: Display the current status of all services, including their dependencies and ports.
- `devservices logs <service-name>`: View logs for a specific service.
- `devservices list-services`: List all available Sentry services.
- `devservices list-dependencies <service-name>`: List all dependencies for a service and whether they are enabled/disabled.
- `devservices update` Update devservices to the latest version.
- `devservices purge`: Purge the local devservices cache.<|MERGE_RESOLUTION|>--- conflicted
+++ resolved
@@ -17,14 +17,6 @@
 chmod +x "$INSTALL_DIR/devservices"
 ```
 
-<<<<<<< HEAD
-=======
-Alternatively, if the repository you're working in has a python virtualenv, you can simply add this to the requirements-dev.txt:
-
-```
-devservices==0.0.5
-```
->>>>>>> e80d0300
 ## Usage
 
 devservices provides several commands to manage your services:
